--- conflicted
+++ resolved
@@ -8,10 +8,7 @@
   '@types/node': 10.17.19
   benchmark: 2.1.4
   best-random: 1.0.3
-<<<<<<< HEAD
-=======
   hotloop: 1.0.0
->>>>>>> aa26a4c4
   mocha: 6.2.3
   node-fetch: 2.6.0
   rimraf: 2.7.1
@@ -778,10 +775,7 @@
       '@types/node': 10.17.19
       benchmark: 2.1.4
       best-random: 1.0.3
-<<<<<<< HEAD
-=======
       hotloop: 1.0.0
->>>>>>> aa26a4c4
       mocha: 6.2.3
       rimraf: 2.7.1
       ts-node: 8.8.2_typescript@3.8.3
@@ -789,11 +783,7 @@
     dev: false
     name: '@rush-temp/micro'
     resolution:
-<<<<<<< HEAD
-      integrity: sha512-68XRZxxYhR3/jnOUMzii8LB6RS/4VkOpg7/vcXe7dweo+ZlH8AzoMA863HfuyVo9+IcFpNlba0YhN43oOphwiQ==
-=======
       integrity: sha512-dudxN3X7oyWM5V+M8C3Ul1we98nKFJi4BfSn4g5NK1U5ypVIRIgc43/tULp2TdCMf6Y9HW0NKU+uMSHT6ufFpA==
->>>>>>> aa26a4c4
       tarball: 'file:projects/micro.tgz'
     version: 0.0.0
   'file:projects/nano.tgz':
@@ -830,10 +820,7 @@
   '@types/node': ^10.0.0
   benchmark: ^2.1.4
   best-random: ^1.0.3
-<<<<<<< HEAD
-=======
   hotloop: ^1.0.0
->>>>>>> aa26a4c4
   mocha: ^6.1.4
   node-fetch: ^2.6.0
   rimraf: ^2.6.3
