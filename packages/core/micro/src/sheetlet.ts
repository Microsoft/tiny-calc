/*!
 * Copyright (c) Microsoft Corporation. All rights reserved.
 * Licensed under the MIT License.
 */

import {
    CalcFun,
    CalcObj,
    CalcValue,
    compile,
    Delayed,
    errors,
    Formula,
    isDelayed,
    makeError,
    Pending,
    ReadableType,
    Primitive,
    TypeMap,
    TypeName,
    Runtime,
    IMatrixConsumer,
    IMatrixProducer,
    IMatrixReader,
} from "@tiny-calc/nano";

import { IMatrix } from "./types";

import { keyToPoint, pointToKey } from "./key";

import * as assert from "assert";

function assertNever(_: never): never {
    return assert.fail(`
Unreachable Expression ${JSON.stringify(_)}
Stack: ${new Error().stack}
`) as never;
}

const ROW = 0 as const;
const COL = 1 as const;
type Point = [number, number];

function colNameToIndex(chars: string[]) {
    return chars
        .map((letter) => letter.toUpperCase().charCodeAt(0) - 64)
        .reduce((accumulator, value) => (accumulator * 26) + value, 0) - 1;
}

const isDigit = (ch: number) => ch >= 0x30 && ch <= 0x39;

function parseRef(maxRow: number, maxCol: number, text: string): Point | undefined {
    let i = 0;
    const colChars: string[] = [];
    while (i < text.length && !isDigit(text.charCodeAt(i))) {
        colChars.push(text[i]);
        i += 1;
    }
    const col = colNameToIndex(colChars);
    if (col > maxCol) { return undefined; }
    const rowText = text.substring(i);
    if (rowText === "") {
        return undefined;
    }
    const row = Number(text.substring(i)) - 1;
    if (row > maxRow) { return undefined; }
    return isNaN(row) ? undefined : [row, col];
}

/**
 * Depedency Graph
 *
 * Cell-key to cell-key graph. No rectangles (yet).
 * TODO: Tracking of externally linked formulas.
 */
interface Binder<F, T = F> {
    bindCells: (from: F, to: T) => void;
    getDeps: (source: F) => Set<T> | undefined;
    deleteLinks: (source: F) => void;
}

function initBinder(): Binder<number> {
    interface IGraph {
        cells: Map<number, Set<number>>;
        formulaConsumers?: Map<number, unknown>;
    }

    const graph: IGraph = { cells: new Map() };
    return {
        bindCells: (from, to) => {
            let links = graph.cells.get(from);
            if (links === undefined) {
                graph.cells.set(from, links = new Set());
            }
            links.add(to);
        },
        getDeps: (source) => graph.cells.get(source),
        deleteLinks: (source) => {
            graph.cells.delete(source);
        },
    };
}

/*
 * Cell Data Types
 */

/**
 * CalcFlags for Cell Status.
 */
const enum CalcFlag {
    Clean,
    Dirty,
    Enqueued,
    InCalc,
}

type Value = Primitive | undefined;
type CellValue = CalcValue<InSheetContext>;

interface ValueCell {
    flag: CalcFlag.Clean;
    content: Primitive;
}

interface FormulaCell {
    flag: CalcFlag;
    content: string;
    value: CellValue | undefined;
    fn: Formula | undefined;
}

type Cell = ValueCell | FormulaCell;

function valueCell(content: Primitive): ValueCell {
    return { flag: CalcFlag.Clean, content };
}

function formulaCell(content: string): FormulaCell {
    return { flag: CalcFlag.Clean, content, value: undefined, fn: undefined };
}

function isFormulaCell(cell: Cell): cell is FormulaCell {
    return "fn" in cell;
}

function makeValueCell(value: Primitive) {
    let content: Primitive;
    switch (typeof value) {
        case "number":
        case "boolean":
            content = value;
            break;
        case "string":
            content = parseValue(value);
            break;
        default:
            return assertNever(value);
    }
    return valueCell(content);
}

function makeFormulaCell(text: string) {
    // text should not start with '='
    const cell = formulaCell(text);
    cell.flag = CalcFlag.Dirty;
    cell.fn = compile(text);
    return cell;
}

function makeCell(value: Value) {
    if (value === undefined || value === "") {
        return undefined;
    }
    if (typeof value === "string" && value[0] === "=") {
        return makeFormulaCell(value.substring(1));
    }
    return makeValueCell(value);
}

function parseValue(value: string): Primitive {
    const upper = value.toUpperCase();
    if (upper === "TRUE") { return true; }
    if (upper === "FALSE") { return false; }
    const asNumber = Number(value);
    return isNaN(asNumber) ? value : asNumber;
}

interface CellReader {
    readCell: (row: number, column: number) => Cell | undefined;
}

interface BuildHost extends CellReader {
    binder: Binder<number>;
    context: InSheetContext;
    rootObject: CalcObj<InSheetContext>;
}

function createInvalidator(reader: CellReader, binder: Binder<number>) {
    const go = (key: number) => {
        const point = keyToPoint(key);
        const cell = reader.readCell(point[ROW], point[COL]);
        if (cell === undefined || !isFormulaCell(cell)) {
            const deps = binder.getDeps(key);
            if (deps) {
                deps.forEach(go);
            }
            return;
        }
        if (cell.flag !== CalcFlag.Dirty) {
            cell.flag = CalcFlag.Dirty;
            const deps = binder.getDeps(key);
            if (deps) {
                deps.forEach(go);
            }
        }
    };
    return go;
}

/**
 * Initialize a build queue from edited `roots`.
 */
function initBuildQueue(roots: number[], reader: CellReader, binder: Binder<number>) {
    const queue: Fiber[] = [];

    function queueKey(key: number) {
        const [row, column] = keyToPoint(key);
        const cell = reader.readCell(row, column);
        if (cell && isFormulaCell(cell) && cell.flag === CalcFlag.Dirty) {
            cell.flag = CalcFlag.Enqueued;
            queue.unshift(makePendingCell(row, column));
            return;
        }
        const deps = binder.getDeps(key);
        binder.deleteLinks(key);
        if (deps) {
            deps.forEach(queueKey);
        }
        return;
    }

    roots.forEach(queueKey);
    return [queue, queueKey] as const;
}

interface PendingValue {
    kind: "Pending";
}

const enum FiberKind {
    Cell,
    Function,
}

interface CellFiber extends PendingValue {
    task: FiberKind.Cell;
    row: number;
    column: number;
}

type FunctionTask = "sum" | "product" | "count" | "average" | "max" | "min" | "concat";

interface FunctionFiber<O = unknown, T = unknown> extends PendingValue {
    task: FiberKind.Function;
    name: FunctionTask;
    range: Range<O>;
    origin: O;
    point: Point;
    current: T;
}

type Fiber<O = unknown, T = unknown> = CellFiber | FunctionFiber<O, T>;

function makePendingCell(row: number, column: number): CellFiber {
    return { kind: "Pending", task: FiberKind.Cell, row, column };
}

function makePendingFunction<O, V>(name: FunctionTask, range: Range<O>, origin: O, point: Point, current: V): FunctionFiber<O, V> {
    return { kind: "Pending", name, task: FiberKind.Function, range, origin, point, current };
}

function isPending(content: any): content is PendingValue {
    return typeof content === "object" && "kind" in content && content.kind === "Pending";
}

function isFiber(content: any): content is Fiber {
    return isPending(content) && "task" in content;
}

/**
 * Initialise a fiber stack for high-priority tasks.
 */
function initFiberStack() {
    const stack: Fiber[] = [];
    return [stack, (fiber: Fiber) => { stack.push(fiber); }] as const;
}

const coerceResult = (value: CellValue, context: InSheetContext) => {
    if (value instanceof Range) {
        return Range.dereference(value, context);
    }
    return value;
}

/**
 * Mark a cell as calculated with `value`, queue its dependents for
 * evaluation, and remove dependency links (to be re-established on
 * dependent recalc).
 */
function finishCell(queueKey: (key: number) => void, binder: Binder<number>, row: number, col: number, cell: FormulaCell, value: CellValue) {
    cell.value = value;
    const key = pointToKey(row, col);
    const deps = binder.getDeps(key);
    binder.deleteLinks(key);
    if (deps) {
        deps.forEach(queueKey);
    }
    cell.flag = CalcFlag.Clean;
}

const shouldQueueFiber = (host: BuildHost, row: number, column: number) => {
    const dependent = host.readCell(row, column);
    return dependent && (dependent.flag === CalcFlag.Dirty || dependent.flag === CalcFlag.Enqueued);
};

/**
 * Basic errors.
 */
const errorValues = {
    ...errors,
    unknownField: makeError("#UNKNOWN!"),
    cycle: makeError("#CYCLE!"),
    fallbackCoercion: makeError("#VALUE!"),
    compileFailure: makeError("#COMPILE!"),
    evalFailure: makeError("#EVAL!"),
} as const;

/**
 * Recalc `sheet`, starting from the edited `roots`.
 */
function rebuild(roots: number[], host: BuildHost): void {
    const [queue, queueKey] = initBuildQueue(roots, host, host.binder);
    const [dynamicFibers, addFiber] = initFiberStack();

    function runCellFiber(fiber: CellFiber) {
        const { row, column } = fiber;
        const cell = host.readCell(row, column);
        if (cell === undefined || !isFormulaCell(cell)) {
            return assertNever(cell as never);
        }
        const result = evalCell(row, column, cell);
        if (result !== true) {
            addFiber(fiber);
            result.forEach((pending: unknown) => {
                if (isFiber(pending)) {
                    addFiber(pending);
                }
            });
        }
        return;
    }

    function runFunctionFiber<O, T>(fiber: FunctionFiber<O, T>) {
        const { point, range } = fiber;
        const [r, c] = point;
        const startC = range.tl[COL]
        const endR = range.tl[ROW] + range.height;
        const endC = range.tl[COL] + range.width;
        for (let j = c; j < endC; j += 1) {
            if (shouldQueueFiber(host, r, j)) {
                addFiber(makePendingCell(r, j));
            }
        }
        for (let i = r + 1; i < endR; i += 1) {
            for (let j = startC; j < endC; j += 1) {
                if (shouldQueueFiber(host, i, j)) {
                    addFiber(makePendingCell(i, j));
                }
            }
        }
    }

    function evalCell(row: number, col: number, cell: FormulaCell): true | PendingValue[] {
        if (cell.flag === CalcFlag.Clean) {
            return true;
        }
        if (cell.fn === undefined) {
            finishCell(queueKey, host.binder, row, col, cell, errorValues.compileFailure);
            return true;
        }
        cell.flag = CalcFlag.InCalc;
        let result: [PendingValue[], Delayed<CellValue>] = [[], errorValues.evalFailure];
        try {
            result = cell.fn(host.context, host.rootObject);
        } catch {
        }
        if (isDelayed(result[1])) {
            return result[0];
        }
        const value = coerceResult(result[1], host.context);
        if (isPending(value)) { return [value]; }
        finishCell(queueKey, host.binder, row, col, cell, value);
        return true;
    }

    const lookupTable = {
        [FiberKind.Cell]: runCellFiber,
        [FiberKind.Function]: runFunctionFiber,
    } as const;

    while (queue.length !== 0 || dynamicFibers.length !== 0) {
        const fiber = dynamicFibers.pop() || queue.pop()!;
        lookupTable[fiber.task](fiber as any);
    }
}

/*
 * Function implementations.
 * These are mostly reducer wrappers around Range aggregations.
 */

type PrimitiveMap = {
    number: number;
    string: string;
    boolean: boolean;
}

function extractTypeFromProperty<K extends keyof PrimitiveMap>(
    type: K, defaultValue: PrimitiveMap[K]
): <O, Delay>(runtime: Runtime<Delay>, origin: O, arg: CalcValue<O>, property: string) => PrimitiveMap[K] | Delay | CalcValue<O>;


function extractTypeFromProperty(
    type: keyof PrimitiveMap,
    defaultValue: Primitive
): <O, Delay>(runtime: Runtime<Delay>, origin: O, arg: CalcValue<O>, property: string) => Primitive | Delay | CalcValue<O> {
    return <O, Delay>(runtime: Runtime<Delay>, origin: O, arg: CalcValue<O>, property: string) => {
        if (typeof arg === type) { return arg; } // fast path
        switch (typeof arg) {
            case "object":
            case type:
                return runtime.read(origin, arg, property, arg);
            default:
                return defaultValue;
        }
    }
}

const extractNumberFromProperty = extractTypeFromProperty("number", 0);
const extractStringFromProperty = extractTypeFromProperty("string", "");

function reduceType<K extends keyof PrimitiveMap>(type: K): <O, Delay>(args: (Delay | CalcValue<O>)[], fn: (prev: PrimitiveMap[K], current: PrimitiveMap[K]) => PrimitiveMap[K], init: PrimitiveMap[K]) => PrimitiveMap[K] | CalcValue<O> | Delay;
function reduceType<K extends keyof PrimitiveMap>(type: K): <O, Delay>(args: (Delay | CalcValue<O>)[], fn: (prev: Primitive, current: Primitive) => Primitive, init: Primitive) => Primitive | CalcValue<O> | Delay {
    return <O, Delay>(args: (CalcValue<O> | Delay)[], fn: (prev: Primitive, current: Primitive) => Primitive, init: Primitive) => {
        let total = init;
        for (const arg of args) {
            if (typeof arg !== type) {
                return arg;
            }
            total = fn(total, arg as Primitive);
        }
        return total;
    }
}

const reduceNumbers = reduceType("number");
const reduceStrings = reduceType("string");


const sum: CalcFun<unknown> = (runtime, origin, args) => {
    const totals = args.map((arg) => extractNumberFromProperty(runtime, origin, arg, "sum"));
    return reduceNumbers(totals, (prev, current) => prev + current, 0);
};

const product: CalcFun<unknown> = (runtime, origin, args) => {
    const totals = args.map((arg) => extractNumberFromProperty(runtime, origin, arg, "product"));
    return reduceNumbers(totals, (prev, current) => prev * current, 1);
};

const count: CalcFun<unknown> = (runtime, origin, args) => {
    const totals = args.map((arg) => extractNumberFromProperty(runtime, origin, arg, "count"));
    return reduceNumbers(totals, (prev, current) => prev + current, 0);
};

const average: CalcFun<unknown> = (runtime, origin, args) => {
    const totals = args.map((arg) => extractNumberFromProperty(runtime, origin, arg, "sum"));
    const counts = args.map((arg) => extractNumberFromProperty(runtime, origin, arg, "count"));
    const total = reduceNumbers(totals, (prev, current) => prev + current, 0);
    if (typeof total === "number") {
        const finalCount = reduceNumbers(counts, (prev, current) => prev + current, 0);
        return typeof finalCount === "number" ? finalCount === 0 ? errorValues.div0 : total / finalCount : finalCount;
    }
    return total;
};

const max: CalcFun<unknown> = (runtime, origin, args) => {
    const maxs = args.map((arg) => extractNumberFromProperty(runtime, origin, arg, "max"));
    if (maxs.length === 0) { return 0; }
    for (const arg of maxs) {
        if (typeof arg !== "number") {
            return arg;
        }
    }
    return reduceNumbers(maxs, (prev, current) => current > prev ? current : prev, maxs[0] as number);
};

const min: CalcFun<unknown> = (runtime, origin, args) => {
    const mins = args.map((arg) => extractNumberFromProperty(runtime, origin, arg, "min"));
    if (mins.length === 0) { return 0; }
    for (const arg of mins) {
        if (typeof arg !== "number") {
            return arg;
        }
    }
    return reduceNumbers(mins, (prev, current) => current < prev ? current : prev, mins[0] as number);
};


const concat: CalcFun<unknown> = (runtime, origin, args) => {
    const val = args.map((arg) => extractStringFromProperty(runtime, origin, arg, "concat"));
    return reduceStrings(val, (prev, current) => prev + current, "");
};

const funcs: Record<string, CalcFun<unknown>> = {
    sum, product, count, average, max, min, concat,
    SUM: sum, PRODUCT: product, COUNT: count, AVERAGE: average, MAX: max, MIN: min, CONCAT: concat,
};

/*
 * Function Runners are accumulators over ranges.
 */

type FunctionRunner<Res> = [Res, (x: unknown) => void];

const createRunner = <Res>(fn: (box: [Res]) => (x: unknown) => void) => {
    return (init: Res) => {
        const result: FunctionRunner<Res> = [init, undefined!];
        result[1] = fn(result as unknown as [Res]);
        return result;
    };
};

const createSum = createRunner<number>(result => n => { if (typeof n === "number") { result[0] += n; } });
const createProduct = createRunner<number>(result => n => { if (typeof n === "number") { result[0] *= n; } });
const createCount = createRunner<number>(result => n => { if (typeof n === "number") { result[0]++; } });
const createAverage = createRunner<[number, number]>(result => n => { if (typeof n === "number") { result[0][0] += n; result[0][1]++; } });
const createMax = createRunner<number | undefined>(
    result => n => {
        if (typeof n === "number" && (result[0] === undefined || n > result[0])) {
            result[0] = n;
        }
    },
);
const createMin = createRunner<number | undefined>(
    result => n => {
        if (typeof n === "number" && (result[0] === undefined || n < result[0])) {
            result[0] = n;
        }
    },
);
const createConcat = createRunner<string>((result) => s => { if (typeof s === "string") { result[0] += s; } });

/*
 * Core aggregation functions over ranges
 */

interface RangeContext<O> {
    origin: O;
    link: (row: number, col: number, origin: O) => CalcValue<RangeContext<O>> | CellFiber | undefined;
    parseRef: (text: string) => Point | undefined;
}

type RangeAggregation<R, Accum = R> = <O>(
    range: Range<O>, context: RangeContext<O>, someTask?: FunctionFiber<O, Accum>,
) => R | FunctionFiber<O, Accum>;

function runFunc<O, Res>(context: RangeContext<O>, task: FunctionFiber<O, Res>, initRunner: (init: Res) => FunctionRunner<Res>) {
    const { current, point, range } = task;
    const runner = initRunner(current);
    const run = runner[1];
    const endR = point[ROW] + range.height;
    const endC = point[COL] + range.width;
    for (let i = point[ROW]; i < endR; i += 1) {
        for (let j = point[COL]; j < endC; j += 1) {
            const content = context.link(i, j, task.origin);
            if (isPending(content)) {
                assert.strictEqual(content.task, FiberKind.Cell);
                task.point = [i, j];
                task.current = runner[0];
                return task;
            }
            run(content);
        }
    }
    return runner[0];
}

const rangeSum: RangeAggregation<number> = (range, context, someTask?) => {
    const task = someTask || makePendingFunction("sum", range, context.origin, range.tl, 0);
    return runFunc(context, task, createSum);
};

const rangeProduct: RangeAggregation<number> = (range, context, someTask?) => {
    const task = someTask || makePendingFunction("product", range, context.origin, range.tl, 1);
    return runFunc(context, task, createProduct);
};

const rangeCount: RangeAggregation<number> = (range, context, someTask?) => {
    const task = someTask || makePendingFunction("count", range, context.origin, range.tl, 0);
    return runFunc(context, task, createCount);
};

<<<<<<< HEAD
const rangeAverage: RangeAggregation<number | CalcObj<any>, [number, number]> = (range, context, someTask?) => {
    const task = someTask || makePendingFunction("average", range, context.origin, range.tl, [0, 0]);
=======
const rangeAverage: RangeAggregation<number | CalcObj<unknown>, [number, number]> = (range, context, origin, someTask?) => {
    const task = someTask || makePendingFunction("average", range, origin, range.tl, [0, 0]);
>>>>>>> 5279d57b
    const result = runFunc(context, task, createAverage);
    if (isPending(result)) { return result; }
    const [total, finalCount] = result;
    return finalCount === 0 ? errorValues.div0 : total / finalCount;
};

const rangeMax: RangeAggregation<number, number | undefined> = (range, context, someTask?) => {
    const task = someTask || makePendingFunction("max", range, context.origin, range.tl, undefined);
    const result = runFunc(context, task, createMax);
    return result === undefined ? 0 : result;
};

const rangeMin: RangeAggregation<number, number | undefined> = (range, context, someTask?) => {
    const task = someTask || makePendingFunction("min", range, context.origin, range.tl, undefined);
    const result = runFunc(context, task, createMin);
    return result === undefined ? 0 : result;
};

const rangeConcat: RangeAggregation<string> = (range, context, someTask?) => {
    const task = someTask || makePendingFunction("concat", range, context.origin, range.tl, "");
    return runFunc(context, task, createConcat);
};

type FreshAggregation<R, Accum = R> = <O>(range: Range<O>, context: RangeContext<O>) => R | FunctionFiber<O, Accum>;

const aggregations: Record<string, FreshAggregation<CalcValue<unknown>, unknown>> = {
    sum: rangeSum, product: rangeProduct, count: rangeCount, average: rangeAverage, max: rangeMax, min: rangeMin, concat: rangeConcat,
    SUM: rangeSum, PRODUCT: rangeProduct, COUNT: rangeCount, AVERAGE: rangeAverage, MAX: rangeMax, MIN: rangeMin, CONCAT: rangeConcat,
};

function tryParseRange<O>(context: RangeContext<O>, text: string) {
    const normalizedText = text.toLowerCase();
    const asRange = normalizedText.split(":");
    if (asRange.length >= 1) {
        const first = context.parseRef(asRange[0]);
        if (first === undefined) {
            return undefined;
        }
        if (asRange[1] === undefined) {
            return new Range<O>(first, first);
        }
        const second = context.parseRef(asRange[1]);
        if (second !== undefined) {
            return new Range<O>(first, second);
        }
    }
    return undefined;
}

/**
 * A Range represents a view of the grid that knows how to calculate
 * aggregations over the view. The canonical value of a Range is the
 * top left corner.
 */
class Range<O> implements CalcObj<RangeContext<O>> {
    public readonly tl: Point;
    public readonly height: number;
    public readonly width: number;

    constructor(first: Point, second: Point) {
        this.tl = [
            first[ROW] < second[ROW] ? first[ROW] : second[ROW],
            first[COL] < second[COL] ? first[COL] : second[COL],
        ];
        this.height = Math.abs(first[ROW] - second[ROW]) + 1;
        this.width = Math.abs(first[COL] - second[COL]) + 1;
    }

    public transportRange<O2>(): Range<O2> {
        return this as any as Range<O2>;
    }

    public typeMap(): TypeMap<this, RangeContext<O>> {
        return {
            [TypeName.Readable]: Range,
            [TypeName.Reference]: Range
        }
    }

    public serialise() {
        return "REF";
    }

    public static dereference<O>(value: Range<O>, context: RangeContext<O>) {
        const result = context.link(value.tl[ROW], value.tl[COL], context.origin);
        return result === undefined ? errorValues.unknownField : result;
    }

    public static read<O>(receiver: Range<O>, message: string, context: RangeContext<O>): CalcValue<RangeContext<O>> | Pending<CalcValue<RangeContext<O>>> {
        if (aggregations[message] !== undefined) {
            const fn = aggregations[message as keyof typeof aggregations];
            return fn(receiver, context);
        }
        switch (message) {
            case "row":
            case "ROW":
                return receiver.tl[ROW] + 1;
            case "column":
            case "COLUMN":
                return receiver.tl[COL] + 1;
            default:
                const value = context.link(receiver.tl[ROW], receiver.tl[COL], context.origin);
                if (typeof value === "object") {
                    if (isPending(value)) {
                        return value;
                    }
                    const reader = value.typeMap()[TypeName.Readable];
                    if (reader) {
                        return reader.read(value, message, context);
                    }
                }
                return errorValues.unknownField;

        }
    }
}

type InSheetContext = RangeContext<Point>;
type OutSheetContext = RangeContext<unknown>;

class Sheetlet implements IMatrixConsumer<Value>, IMatrixProducer<Value>, IMatrixReader<Value> {
    private static readonly blank = "";

    public readonly binder = initBinder();

    public readonly rootContext: CalcObj<InSheetContext> & ReadableType<CellValue, InSheetContext> = {
        typeMap() {
            return {
                [TypeName.Readable]: this
            }
        },
        serialise: () => "TODO",
        read: (_value: CalcObj<InSheetContext>, message: string, context: InSheetContext) => {
            if (message in funcs) {
                return funcs[message];
            }
            switch (message) {
                case "row":
                case "ROW":
                    return context.origin[ROW] + 1;
                case "column":
                case "COLUMN":
                    return context.origin[COL] + 1;
                default:
                    const range = tryParseRange(context, message);
                    return range || errorValues.unknownField;
            }
        },
    };

    private readonly orphanFormulaContext: CalcObj<RangeContext<unknown>> & ReadableType<CalcObj<RangeContext<unknown>>, RangeContext<unknown>> = {
        typeMap() {
            return {
                [TypeName.Readable]: this
            }
        },
        serialise: () => "TODO",
        read: (_: CalcObj<RangeContext<unknown>>, message: string) => {
            if (message in funcs) {
                return funcs[message];
            }
            const range = tryParseRange(this.outOfSheetContext, message);
            return range || errorValues.unknownField;
        },
    };

    private readonly inSheetContext: (origin: Point) => InSheetContext = origin => ({
        origin,
        link: this.getCellValueAndLink.bind(this),
        parseRef: this.parseRef.bind(this),
    });

    private readonly outOfSheetContext: OutSheetContext = {
        origin: undefined,
        link: this.getCellValueAndForget.bind(this),
        parseRef: this.parseRef.bind(this),
    };

    private readonly invalidateKey = createInvalidator({
        readCell: this.cache.read.bind(this.cache),
    }, this.binder);

    reader!: IMatrixReader<Value>;
    numRows: number = -1;
    numCols: number = -1;
    consumer0: IMatrixConsumer<Value> | undefined;
    consumers: IMatrixConsumer<Value>[] = [];

    constructor(readonly producer: IMatrixProducer<Value>, readonly cache: IMatrix<Cell>) { }

    connect() {
        this.reader = this.producer.openMatrix(this);
        this.numRows = this.reader.numRows;
        this.numCols = this.reader.numCols;
    }

    rowsChanged(row: number, numRemoved: number, numInserted: number) {
        this.numRows = this.reader.numRows;
        if (this.consumer0) {
            this.consumer0.rowsChanged(row, numRemoved, numInserted, this);
            this.consumers.forEach(consumer => consumer.rowsChanged(row, numRemoved, numInserted, this))
        }
    }

    colsChanged(col: number, numRemoved: number, numInserted: number) {
        this.numCols = this.reader.numCols;
        if (this.consumer0) {
            this.consumer0.colsChanged(col, numRemoved, numInserted, this);
            this.consumers.forEach(consumer => consumer.colsChanged(col, numRemoved, numInserted, this))
        }
    }

    cellsChanged(row: number, col: number, numRows: number, numCols: number, values: readonly (Value)[] | undefined, producer: IMatrixProducer<Value>) {
        // invalidate the data
        // queue rebuild the keys
        // grab the changed cells or notify as they are executed.
    }

    openMatrix(consumer: IMatrixConsumer<Value>): IMatrixReader<Value> {
        if (this.consumer0) {
            if (this.consumers.indexOf(consumer) === -1) {
                this.consumers.push(consumer);
            }
        }
        else {
            this.consumer0 = consumer;
        }
        this.connect();
        return this;
    }

    removeMatrixConsumer(consumer: IMatrixConsumer<Value>) {
        if (consumer === this.consumer0) {
            this.consumer0 = undefined;
            this.consumer0 = this.consumers.pop();
        }
        else if (this.consumers) {
            const idx = this.consumers.indexOf(consumer);
            if (idx > -1) {
                this.consumers.splice(idx, 1);
            }
        }
    }

    public invalidate(row: number, col: number) {
        this.cache.clear(row, col);
        this.invalidateKey(pointToKey(row, col));
    }

    public parseRef(text: string): Point | undefined {
        return parseRef(this.numRows - 1, this.numCols - 1, text);
    }

    public readCell(row: number, col: number) {
        let cell = this.cache.read(row, col);
        if (cell === undefined) {
            cell = makeCell(this.reader.read(row, col));
            if (cell !== undefined) {
                this.cache.write(row, col, cell);
            }
        }
        return cell;
    }

    read(row: number, col: number): Value {
        // TODO: this can be better!!!!
        const cell = this.readCell(row, col);
        if (cell && cell.flag === CalcFlag.Dirty) {
            try {
                const buildHost: BuildHost = {
                    readCell: this.readCell.bind(this),
                    binder: this.binder,
                    context: this.inSheetContext([row, col]),
                    rootObject: this.rootContext,
                }
                rebuild([pointToKey(row, col)], buildHost);
            } catch (e) {
                console.error(`Rebuild failure: ${e}`);
            }
        }
        if (cell) {
            return isFormulaCell(cell) ?
                cell.value === undefined ?
                    undefined :
                    this.primitiveFromValue(this.inSheetContext([row, col]), cell.value)
                :
                cell.content;
        }
        return undefined;
    }

    /**
     * Evaluate a formula string that can start with or without
     * '='. The resulting formula evaluates in the context of the
     * whole sheet and creates no dependencies to the sheet (TODO). We
     * assume that these formulas are run over clean sheets and will
     * not calc dirty cells on demand. We return `undefined` if we
     * encounter anything dirty during calc.
     */
    public evaluateFormula(formula: string): Value {
        const program = formula[0] === "=" ? formula.substring(1) : formula;
        //        const origin: Point = [0, 0];
        const fn = compile(program);
        if (fn === undefined) { return undefined; }
        const value = fn(this.outOfSheetContext, this.orphanFormulaContext)[1];
        return isDelayed(value) ? undefined : this.primitiveFromValue(this.outOfSheetContext, value);
    }

    private primitiveFromValue<O>(context: RangeContext<O>, value: CalcValue<RangeContext<O>>): Value {
        switch (typeof value) {
            case "number":
            case "string":
            case "boolean":
                return value;
            case "function":
                return "<function>";
            case "object":
                if (value instanceof Range) {
                    return this.primitiveFromValue(context, Range.dereference(value, context) as CalcValue<RangeContext<O>>);
                }
                const asString = value.serialise(context);
                return typeof asString === "string" ? asString : undefined;
            default:
                return assertNever(value);
        }
    }

    private getCellValueAndForget(row: number, col: number): CalcValue<unknown> {
        const cell = this.readCell(row, col);
        if (cell === undefined) {
            return Sheetlet.blank;
        }
        switch (cell.flag) {
            case CalcFlag.Clean:
                if (isFormulaCell(cell)) {
                    const value = cell.value!
                    if (value && value instanceof Range) {
                        return value as Range<unknown>;
                    }
                }
                return cell.content;

            case CalcFlag.Dirty:
            case CalcFlag.Enqueued:
                return errorValues.evalFailure;

            case CalcFlag.InCalc:
            default:
                return assertNever(cell as never);
        }
    }

    private getCellValueAndLink(row: number, col: number, origin: Point) {
        const cell = this.readCell(row, col);
        if (cell === undefined) {
            this.binder.bindCells(pointToKey(row, col), pointToKey(origin[ROW], origin[COL]));
            return Sheetlet.blank;
        }
        switch (cell.flag) {
            case CalcFlag.Clean:
                this.binder.bindCells(pointToKey(row, col), pointToKey(origin[ROW], origin[COL]));
                return isFormulaCell(cell) ? cell.value! : cell.content;

            case CalcFlag.Dirty:
            case CalcFlag.Enqueued:
                return makePendingCell(row, col);

            case CalcFlag.InCalc:
                // TODO: proper cycle handling
                return errorValues.cycle;

            default:
                return assertNever(cell);
        }
    }
}

export const createSheetlet = (producer: IMatrixProducer<Value>, matrix: IMatrix<Cell>) => new Sheetlet(producer, matrix);<|MERGE_RESOLUTION|>--- conflicted
+++ resolved
@@ -266,7 +266,8 @@
     name: FunctionTask;
     range: Range<O>;
     origin: O;
-    point: Point;
+    row: number;
+    column: number;
     current: T;
 }
 
@@ -276,8 +277,8 @@
     return { kind: "Pending", task: FiberKind.Cell, row, column };
 }
 
-function makePendingFunction<O, V>(name: FunctionTask, range: Range<O>, origin: O, point: Point, current: V): FunctionFiber<O, V> {
-    return { kind: "Pending", name, task: FiberKind.Function, range, origin, point, current };
+function makePendingFunction<O, V>(name: FunctionTask, range: Range<O>, origin: O, row: number, column: number, current: V): FunctionFiber<O, V> {
+    return { kind: "Pending", name, task: FiberKind.Function, range, origin, row, column, current };
 }
 
 function isPending(content: any): content is PendingValue {
@@ -362,17 +363,16 @@
     }
 
     function runFunctionFiber<O, T>(fiber: FunctionFiber<O, T>) {
-        const { point, range } = fiber;
-        const [r, c] = point;
-        const startC = range.tl[COL]
-        const endR = range.tl[ROW] + range.height;
-        const endC = range.tl[COL] + range.width;
-        for (let j = c; j < endC; j += 1) {
-            if (shouldQueueFiber(host, r, j)) {
-                addFiber(makePendingCell(r, j));
-            }
-        }
-        for (let i = r + 1; i < endR; i += 1) {
+        const { row, column, range } = fiber;
+        const startC = range.tlCol
+        const endR = range.tlRow + range.height;
+        const endC = range.tlCol + range.width;
+        for (let j = column; j < endC; j += 1) {
+            if (shouldQueueFiber(host, row, j)) {
+                addFiber(makePendingCell(row, j));
+            }
+        }
+        for (let i = row + 1; i < endR; i += 1) {
             for (let j = startC; j < endC; j += 1) {
                 if (shouldQueueFiber(host, i, j)) {
                     addFiber(makePendingCell(i, j));
@@ -488,15 +488,15 @@
     const counts = args.map((arg) => extractNumberFromProperty(runtime, origin, arg, "count"));
     const total = reduceNumbers(totals, (prev, current) => prev + current, 0);
     if (typeof total === "number") {
-        const finalCount = reduceNumbers(counts, (prev, current) => prev + current, 0);
-        return typeof finalCount === "number" ? finalCount === 0 ? errorValues.div0 : total / finalCount : finalCount;
+        const count = reduceNumbers(counts, (prev, current) => prev + current, 0);
+        return typeof count === "number" ? count === 0 ? errorValues.div0 : total / count : count;
     }
     return total;
 };
 
 const max: CalcFun<unknown> = (runtime, origin, args) => {
+    if (args.length === 0) { return 0; }
     const maxs = args.map((arg) => extractNumberFromProperty(runtime, origin, arg, "max"));
-    if (maxs.length === 0) { return 0; }
     for (const arg of maxs) {
         if (typeof arg !== "number") {
             return arg;
@@ -506,8 +506,8 @@
 };
 
 const min: CalcFun<unknown> = (runtime, origin, args) => {
+    if (args.length === 0) { return 0; }
     const mins = args.map((arg) => extractNumberFromProperty(runtime, origin, arg, "min"));
-    if (mins.length === 0) { return 0; }
     for (const arg of mins) {
         if (typeof arg !== "number") {
             return arg;
@@ -567,7 +567,7 @@
 
 interface RangeContext<O> {
     origin: O;
-    link: (row: number, col: number, origin: O) => CalcValue<RangeContext<O>> | CellFiber | undefined;
+    link: (row: number, col: number, origin: O) => CalcValue<RangeContext<O>> | CellFiber;
     parseRef: (text: string) => Point | undefined;
 }
 
@@ -576,17 +576,20 @@
 ) => R | FunctionFiber<O, Accum>;
 
 function runFunc<O, Res>(context: RangeContext<O>, task: FunctionFiber<O, Res>, initRunner: (init: Res) => FunctionRunner<Res>) {
-    const { current, point, range } = task;
+    const { current, row, column, range } = task;
     const runner = initRunner(current);
     const run = runner[1];
-    const endR = point[ROW] + range.height;
-    const endC = point[COL] + range.width;
-    for (let i = point[ROW]; i < endR; i += 1) {
-        for (let j = point[COL]; j < endC; j += 1) {
+    const endR = row + range.height;
+    const endC = column + range.width;
+    // TODO: This is not resumable! See function fiber for how to do
+    // this properly.
+    for (let i = row; i < endR; i += 1) {
+        for (let j = column; j < endC; j += 1) {
             const content = context.link(i, j, task.origin);
             if (isPending(content)) {
                 assert.strictEqual(content.task, FiberKind.Cell);
-                task.point = [i, j];
+                task.row = i;
+                task.column = j;
                 task.current = runner[0];
                 return task;
             }
@@ -597,27 +600,22 @@
 }
 
 const rangeSum: RangeAggregation<number> = (range, context, someTask?) => {
-    const task = someTask || makePendingFunction("sum", range, context.origin, range.tl, 0);
+    const task = someTask || makePendingFunction("sum", range, context.origin, range.tlRow, range.tlCol, 0);
     return runFunc(context, task, createSum);
 };
 
 const rangeProduct: RangeAggregation<number> = (range, context, someTask?) => {
-    const task = someTask || makePendingFunction("product", range, context.origin, range.tl, 1);
+    const task = someTask || makePendingFunction("product", range, context.origin, range.tlRow, range.tlCol, 1);
     return runFunc(context, task, createProduct);
 };
 
 const rangeCount: RangeAggregation<number> = (range, context, someTask?) => {
-    const task = someTask || makePendingFunction("count", range, context.origin, range.tl, 0);
+    const task = someTask || makePendingFunction("count", range, context.origin, range.tlRow, range.tlCol, 0);
     return runFunc(context, task, createCount);
 };
 
-<<<<<<< HEAD
-const rangeAverage: RangeAggregation<number | CalcObj<any>, [number, number]> = (range, context, someTask?) => {
-    const task = someTask || makePendingFunction("average", range, context.origin, range.tl, [0, 0]);
-=======
-const rangeAverage: RangeAggregation<number | CalcObj<unknown>, [number, number]> = (range, context, origin, someTask?) => {
-    const task = someTask || makePendingFunction("average", range, origin, range.tl, [0, 0]);
->>>>>>> 5279d57b
+const rangeAverage: RangeAggregation<number | CalcObj<unknown>, [number, number]> = (range, context, someTask?) => {
+    const task = someTask || makePendingFunction("average", range, context.origin, range.tlRow, range.tlCol, [0, 0]);
     const result = runFunc(context, task, createAverage);
     if (isPending(result)) { return result; }
     const [total, finalCount] = result;
@@ -625,19 +623,19 @@
 };
 
 const rangeMax: RangeAggregation<number, number | undefined> = (range, context, someTask?) => {
-    const task = someTask || makePendingFunction("max", range, context.origin, range.tl, undefined);
+    const task = someTask || makePendingFunction("max", range, context.origin, range.tlRow, range.tlCol, undefined);
     const result = runFunc(context, task, createMax);
     return result === undefined ? 0 : result;
 };
 
 const rangeMin: RangeAggregation<number, number | undefined> = (range, context, someTask?) => {
-    const task = someTask || makePendingFunction("min", range, context.origin, range.tl, undefined);
+    const task = someTask || makePendingFunction("min", range, context.origin, range.tlRow, range.tlCol, undefined);
     const result = runFunc(context, task, createMin);
     return result === undefined ? 0 : result;
 };
 
 const rangeConcat: RangeAggregation<string> = (range, context, someTask?) => {
-    const task = someTask || makePendingFunction("concat", range, context.origin, range.tl, "");
+    const task = someTask || makePendingFunction("concat", range, context.origin, range.tlRow, range.tlCol, "");
     return runFunc(context, task, createConcat);
 };
 
@@ -673,15 +671,14 @@
  * top left corner.
  */
 class Range<O> implements CalcObj<RangeContext<O>> {
-    public readonly tl: Point;
+    public readonly tlRow: number;
+    public readonly tlCol: number;
     public readonly height: number;
     public readonly width: number;
 
     constructor(first: Point, second: Point) {
-        this.tl = [
-            first[ROW] < second[ROW] ? first[ROW] : second[ROW],
-            first[COL] < second[COL] ? first[COL] : second[COL],
-        ];
+        this.tlRow = first[ROW] < second[ROW] ? first[ROW] : second[ROW];
+        this.tlCol = first[COL] < second[COL] ? first[COL] : second[COL];
         this.height = Math.abs(first[ROW] - second[ROW]) + 1;
         this.width = Math.abs(first[COL] - second[COL]) + 1;
     }
@@ -702,8 +699,7 @@
     }
 
     public static dereference<O>(value: Range<O>, context: RangeContext<O>) {
-        const result = context.link(value.tl[ROW], value.tl[COL], context.origin);
-        return result === undefined ? errorValues.unknownField : result;
+        return context.link(value.tlRow, value.tlCol, context.origin);
     }
 
     public static read<O>(receiver: Range<O>, message: string, context: RangeContext<O>): CalcValue<RangeContext<O>> | Pending<CalcValue<RangeContext<O>>> {
@@ -714,12 +710,12 @@
         switch (message) {
             case "row":
             case "ROW":
-                return receiver.tl[ROW] + 1;
+                return receiver.tlRow + 1;
             case "column":
             case "COLUMN":
-                return receiver.tl[COL] + 1;
+                return receiver.tlCol + 1;
             default:
-                const value = context.link(receiver.tl[ROW], receiver.tl[COL], context.origin);
+                const value = context.link(receiver.tlRow, receiver.tlCol, context.origin);
                 if (typeof value === "object") {
                     if (isPending(value)) {
                         return value;
@@ -945,7 +941,7 @@
         }
     }
 
-    private getCellValueAndForget(row: number, col: number): CalcValue<unknown> {
+    private getCellValueAndForget(row: number, col: number) {
         const cell = this.readCell(row, col);
         if (cell === undefined) {
             return Sheetlet.blank;
@@ -955,14 +951,14 @@
                 if (isFormulaCell(cell)) {
                     const value = cell.value!
                     if (value && value instanceof Range) {
-                        return value as Range<unknown>;
+                        return value.transportRange<unknown>();
                     }
                 }
                 return cell.content;
 
             case CalcFlag.Dirty:
             case CalcFlag.Enqueued:
-                return errorValues.evalFailure;
+                return makePendingCell(row, col);
 
             case CalcFlag.InCalc:
             default:
