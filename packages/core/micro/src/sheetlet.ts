--- conflicted
+++ resolved
@@ -757,16 +757,7 @@
 
     public invalidate(row: number, col: number) {
         this.matrix.storeCellData(row, col, undefined);
-<<<<<<< HEAD
         this.invalidateKey(pointToKey(row, col));
-=======
-        this.invalidate(pointToKey(row, col));
-    }
-
-    public setCellText(row: number, col: number, value: Primitive | undefined) {
-        this.matrix.storeCellText(row, col, value);
-        this.invalidate(pointToKey(row, col));
->>>>>>> 2d879e27
     }
 
     public parseRef(text: string): Point | undefined {
