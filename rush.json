/**
 * This is the main configuration file for Rush.
 * For full documentation, please see https://rushjs.io
 */
{
  "$schema": "https://developer.microsoft.com/json-schemas/rush/v5/rush.schema.json",
  "pnpmVersion": "4.13.0",
  "rushVersion": "5.23.1",
  "nodeSupportedVersionRange": ">=12.16.0",
  "pnpmOptions": {
    "strictPeerDependencies": true
  },
  "ensureConsistentVersions": true,
  "projectFolderMaxDepth": 4,
  "repository": {
    "url": "https://github.com/microsoft/tiny-calc.git"
  },
  "projects": [
    {
      "packageName": "@tiny-calc/eslint-config",
      "projectFolder": "packages/common/config/eslint-config",
      "reviewCategory": "production",
      "versionPolicyName": "public"
    },
    {
      "packageName": "@tiny-calc/ts-config",
      "projectFolder": "packages/common/config/ts-config",
      "reviewCategory": "production",
      "versionPolicyName": "public"
    },
    {
      "packageName": "@tiny-calc/micro",
      "projectFolder": "packages/core/micro",
      "reviewCategory": "production",
      "versionPolicyName": "public"
    },
    {
<<<<<<< HEAD
      "packageName": "@tiny-calc/tree",
      "projectFolder": "packages/core/tree",
      "reviewCategory": "production",
      "versionPolicyName": "public"
    },
    {
      "packageName": "@tiny-calc/tool-config",
      "projectFolder": "packages/common/tool-config",
=======
      "packageName": "@tiny-calc/nano",
      "projectFolder": "packages/core/nano",
>>>>>>> 00844a56
      "reviewCategory": "production",
      "versionPolicyName": "public"
    },
    {
      "packageName": "@tiny-calc-test/example",
      "projectFolder": "packages/test/example",
      "shouldPublish": false,
      "reviewCategory": "test"
    }
  ]
}
<|MERGE_RESOLUTION|>--- conflicted
+++ resolved
@@ -1,61 +1,56 @@
-/**
- * This is the main configuration file for Rush.
- * For full documentation, please see https://rushjs.io
- */
-{
-  "$schema": "https://developer.microsoft.com/json-schemas/rush/v5/rush.schema.json",
-  "pnpmVersion": "4.13.0",
-  "rushVersion": "5.23.1",
-  "nodeSupportedVersionRange": ">=12.16.0",
-  "pnpmOptions": {
-    "strictPeerDependencies": true
-  },
-  "ensureConsistentVersions": true,
-  "projectFolderMaxDepth": 4,
-  "repository": {
-    "url": "https://github.com/microsoft/tiny-calc.git"
-  },
-  "projects": [
-    {
-      "packageName": "@tiny-calc/eslint-config",
-      "projectFolder": "packages/common/config/eslint-config",
-      "reviewCategory": "production",
-      "versionPolicyName": "public"
-    },
-    {
-      "packageName": "@tiny-calc/ts-config",
-      "projectFolder": "packages/common/config/ts-config",
-      "reviewCategory": "production",
-      "versionPolicyName": "public"
-    },
-    {
-      "packageName": "@tiny-calc/micro",
-      "projectFolder": "packages/core/micro",
-      "reviewCategory": "production",
-      "versionPolicyName": "public"
-    },
-    {
-<<<<<<< HEAD
-      "packageName": "@tiny-calc/tree",
-      "projectFolder": "packages/core/tree",
-      "reviewCategory": "production",
-      "versionPolicyName": "public"
-    },
-    {
-      "packageName": "@tiny-calc/tool-config",
-      "projectFolder": "packages/common/tool-config",
-=======
-      "packageName": "@tiny-calc/nano",
-      "projectFolder": "packages/core/nano",
->>>>>>> 00844a56
-      "reviewCategory": "production",
-      "versionPolicyName": "public"
-    },
-    {
-      "packageName": "@tiny-calc-test/example",
-      "projectFolder": "packages/test/example",
-      "shouldPublish": false,
-      "reviewCategory": "test"
-    }
-  ]
-}
+/**
+ * This is the main configuration file for Rush.
+ * For full documentation, please see https://rushjs.io
+ */
+{
+  "$schema": "https://developer.microsoft.com/json-schemas/rush/v5/rush.schema.json",
+  "pnpmVersion": "4.13.0",
+  "rushVersion": "5.23.1",
+  "nodeSupportedVersionRange": ">=12.16.0",
+  "pnpmOptions": {
+    "strictPeerDependencies": true
+  },
+  "ensureConsistentVersions": true,
+  "projectFolderMaxDepth": 4,
+  "repository": {
+    "url": "https://github.com/microsoft/tiny-calc.git"
+  },
+  "projects": [
+    {
+      "packageName": "@tiny-calc/eslint-config",
+      "projectFolder": "packages/common/config/eslint-config",
+      "reviewCategory": "production",
+      "versionPolicyName": "public"
+    },
+    {
+      "packageName": "@tiny-calc/ts-config",
+      "projectFolder": "packages/common/config/ts-config",
+      "reviewCategory": "production",
+      "versionPolicyName": "public"
+    },
+    {
+      "packageName": "@tiny-calc/micro",
+      "projectFolder": "packages/core/micro",
+      "reviewCategory": "production",
+      "versionPolicyName": "public"
+    },
+    {
+      "packageName": "@tiny-calc/tree",
+      "projectFolder": "packages/core/tree",
+      "reviewCategory": "production",
+      "versionPolicyName": "public"
+    },
+    {
+      "packageName": "@tiny-calc/nano",
+      "projectFolder": "packages/core/nano",
+      "reviewCategory": "production",
+      "versionPolicyName": "public"
+    },
+    {
+      "packageName": "@tiny-calc-test/example",
+      "projectFolder": "packages/test/example",
+      "shouldPublish": false,
+      "reviewCategory": "test"
+    }
+  ]
+}